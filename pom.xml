--- conflicted
+++ resolved
@@ -4,11 +4,7 @@
 
     <groupId>com.github.jeluard</groupId>
     <artifactId>maven-plantuml-plugin</artifactId>
-<<<<<<< HEAD
     <version>7933-SNAPSHOT</version>
-=======
-    <version>7877-SNAPSHOT</version>
->>>>>>> 509cb7c5
     <packaging>maven-plugin</packaging>
 
     <name>Maven PlantUML plugin</name>
@@ -29,11 +25,7 @@
         <dependency>
             <groupId>net.sourceforge.plantuml</groupId>
             <artifactId>plantuml</artifactId>
-<<<<<<< HEAD
             <version>7933</version>
-=======
-            <version>7876</version>
->>>>>>> 509cb7c5
         </dependency>
         <dependency>
             <groupId>org.apache.maven</groupId>
@@ -136,21 +128,6 @@
                 </configuration>
             </plugin>
             <plugin>
-<<<<<<< HEAD
-=======
-                <artifactId>maven-javadoc-plugin</artifactId>
-                <version>2.8</version>
-                <executions>
-                    <execution>
-                        <id>attach-javadocs</id>
-                        <goals>
-                            <goal>jar</goal>
-                        </goals>
-                    </execution>
-                </executions>
-            </plugin>
-            <plugin>
->>>>>>> 509cb7c5
                 <artifactId>maven-release-plugin</artifactId>
                 <version>2.1</version>
                 <configuration>
